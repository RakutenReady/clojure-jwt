--- conflicted
+++ resolved
@@ -239,7 +239,6 @@
   (testing "rejects unsecured / plain JWTs")
   (testing "rejects downgraded crypto attacks")))
 
-<<<<<<< HEAD
 (defn- make-verifier [expected]
   (fn [{:keys [iss aud]}]
     (and (= iss (:iss expected))
@@ -266,7 +265,7 @@
                                               {:iss "https://auth.curbside.com"
                                                :aud "https://api.curbside.com"})}))]
     (is (thrown? BadJOSEException (unsign)))))
-=======
+
 (deftest test-unsafe-parse
   (let [claims {:foo "bar"}
         encoded (sign-claims claims)
@@ -282,7 +281,6 @@
                                     :claims std-claims :encrypt-key rsa-jwk})
             [header _ _ _ _] (unsafe-parse-serialized encrypted)]
         (is (map? header))))))
->>>>>>> 6ce4719e
 
 ;; property-based tests
 (deftest prop-encrypt-jwt
