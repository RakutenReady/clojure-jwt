--- conflicted
+++ resolved
@@ -92,7 +92,6 @@
                                     :expected-claims std-claims}))]
     (is (map? (verify)) "encrypt/decrypt succeeds")))
 
-<<<<<<< HEAD
 (deftest encrypt-decrypt-dir
   (let [alg :dir
         enc :a128cbc-hs256
@@ -102,7 +101,7 @@
         verified (decrypt-jwt {:encrypt-alg alg :serialized-jwt encrypted
                                :decrypt-key key :expected-claims std-claims})]
     (is (map? verified) "encrypt/decrypt succeeds")))
-=======
+
 (deftest decrypt-wrong-key
   (let [alg :rsa-oaep-256
         enc :a128gcm
@@ -113,7 +112,6 @@
                                     :decrypt-key wrong-key
                                     :expected-claims std-claims}))]
     (is (thrown? JOSEException (verify)))))
->>>>>>> 93e96319
 
 (deftest nested-roundtrip
   (let [encrypt-alg :rsa-oaep-256
@@ -138,14 +136,9 @@
         thumb2 (.computeThumbprint back-to-jwk2)]
     (is (= thumb1 thumb2))))
 
-;; property-based tests
-<<<<<<< HEAD
-(deftest prop-encrypt-jwt
-  (stest/check `curbside.jwt/encrypt-jwt))
-=======
 ; TODO: figure out how to get stest/check to work.
 ; https://github.com/Curbside/curbside-jwt/issues/28
 (deftest rand-inputs
   (let [rand-encrypt-inputs (g/sample (spec/gen-encrypt-jwt-config))]
-    (is (doall (map encrypt-jwt rand-encrypt-inputs)))))
->>>>>>> 93e96319
+    (println "###" rand-encrypt-inputs)
+    (is (doall (map encrypt-jwt rand-encrypt-inputs)))))