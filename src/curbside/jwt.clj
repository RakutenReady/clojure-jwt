(ns curbside.jwt
  (:require
   [clj-time.coerce :as time-coerce]
   [clj-time.core :as time-core]
   [clojure.string :as str]
   [cheshire.core :as json]
   [curbside.jwt.keys :as k]
   [curbside.jwt.util :as u])
  (:import
   (com.nimbusds.jose JWSHeader Payload JWSObject JWSAlgorithm JWEAlgorithm
                      EncryptionMethod JWEHeader JOSEException JWEObject)
   (com.nimbusds.jose.crypto MACSigner RSASSASigner ECDSASigner
                             MACVerifier RSASSAVerifier ECDSAVerifier
                             RSAEncrypter AESEncrypter DirectEncrypter
                             ECDHEncrypter RSADecrypter AESDecrypter
                             DirectDecrypter ECDHDecrypter)
   (com.nimbusds.jose.jwk JWK JWKSet RSAKey)
   (com.nimbusds.jwt JWTClaimsSet SignedJWT EncryptedJWT)))

(defn- map->claims-set
  [claims]
  (let [defClaims {:sub (fn [x y] (.subject x y))
                   :aud (fn [x y] (.audience x y))
                   :exp (fn [x y] (.expirationTime x (time-coerce/to-date y)))
                   :iss (fn [x y] (.issuer x y))
                   :iat (fn [x y] (.issueTime x (time-coerce/to-date y)))
                   :jti (fn [x y] (.jwtID x y))
                   :nbf (fn [x y] (.notBeforeTime x (time-coerce/to-date y)))}
        add-claim (fn [builder k v]
                    (if (contains? defClaims k)
                      ((defClaims k) builder v)
                      (.claim builder (name k) v)))]
    (.build
     (reduce-kv add-claim (com.nimbusds.jwt.JWTClaimsSet$Builder.) claims))))

(defn- numeric-date->date-time
  "JWT uses NumericDate, which is seconds since the epoch. clj-time, however,
  works in milliseconds, so to convert from a NumericDate into a Joda timestamp
  we must first multiply by 1000."
  [s]
  (time-coerce/to-date-time (* s 1000)))

(defn- claims-set->map
  [claims-set]
  (let [claims-map (json/decode (str claims-set) true)]
    (reduce (fn [acc [k pred conv]]
              (if (and (k acc) (pred (k acc)))
                (update acc k conv)
                acc))
            claims-map
            [[:aud string? vector]
             [:exp number? numeric-date->date-time]
             [:nbf number? numeric-date->date-time]
             [:iat number? numeric-date->date-time]])))

(defn- mk-signer
  [signing-alg signing-key]
  (case signing-alg
    (:rs256 :rs384 :rs512)
    (RSASSASigner. (k/map->JWK signing-key))
    (:hs256 :hs384 :hs512)
    (MACSigner. (k/map->JWK signing-key))
    (:ec256 :ec384 :ec512)
    (ECDSASigner. (.getS (k/map->JWK signing-key)))))


(defn sign-jwt
  [{:keys [signing-alg claims signing-key ec-key-id]}]
  (let [signer (mk-signer signing-alg signing-key)
        header (u/mk-sign-header signing-alg ec-key-id)
        claims-set (map->claims-set claims)
        signed-jwt (doto (SignedJWT. header claims-set)
                         (.sign signer))]
    (.serialize signed-jwt)))

<<<<<<< HEAD
(def encrypt-algs
  {:dir "dir"
   :rsa1-5 "RSA1_5"
   :rsa-oaep "RSA-OAEP"
   :rsa-oaep-256 "RSA-OAEP-256"
   :a128kw "A128KW"
   :a192kw "A192KW"
   :a256kw "A256KW"
   :ecdh-es "ECDH-ES"
   :ecdh-es-a128kw "ECDH-ES+A128KW"
   :ecdh-es-a192kw "ECDH-ES+A192KW"
   :ecdh-es-a256kw "ECDH-ES+A256KW"
   :pbes2-hs256 "PBES2-HS256+A128KW"
   :pbes2-hs384 "PBES2-HS384+A192KW"
   :pbes2-hs512 "PBES2-HS512+A256KW"})

(def signing-algs
  {:hs256 "HS256"
  :hs384 "HS384"
  :hs512 "HS512"
  :es256 "ES256"
  :es384 "ES384"
  :es512 "ES512"
  :ps256 "PS256"
  :ps384 "PS384"
  :ps512 "PS512"
  :rs256 "RS256"
  :rs384 "RS384"
   :rs512 "RS512"})

(def encoding-algs
  {:a128cbc-hs256 "A128CBC-HS256"
   :a192cbc-hs384 "A192CBC-HS384"
   :a256cbc-hs512 "A256CBC-HS512"
   :a128gcm "A128GCM"
   :a192gcm "A192GCM"
   :a256gcm "A256GCM"})

(def all-algs
  (merge encrypt-algs signing-algs encoding-algs))

=======
>>>>>>> d5449f96
(defn verify-standard-claims
  "Verify standard claims contained in a JWT. Returns the claims set as a map if
   verified successfully. Returns a symbol indicating an error otherwise."
  [jwt {:keys [alg iss sub aud] :as expected} curr-time]
  (let [alg-match (fn [alg jwt]
                    (-> jwt
                        (.getHeader)
                        (.getAlgorithm)
                        (.toString)
                        (= (alg all-algs))))
        expired? (fn [{:keys [exp]}]
                   (and exp (time-core/after? curr-time exp)))
        too-early? (fn [{:keys [nbf]}]
                     (and nbf (time-core/before? curr-time nbf)))
        claims (claims-set->map (.getJWTClaimsSet jwt))]
    (cond
      (not (alg-match (:alg expected) jwt))
      (throw (ex-info "'alg' field doesn't match."
                     {:actual (:alg claims) :expected alg}))
      (and iss (not= (:iss claims) iss))
      (throw (ex-info "'iss' field doesn't match."
                      {:actual (:iss claims) :expected iss}))
      (and sub (not= (:sub claims) sub))
      (throw (ex-info "'sub' field doesn't match."
                         {:actual (:sub claims) :expected sub}))
      (and aud (not (some #(= % aud) (:aud claims))))
      (throw (ex-info "'aud' field doesn't match. Got: "
                         {:actual (:aud claims) :expected aud}))
      (expired? claims)
      (throw (ex-info "JWT expired." {:exp (:exp claims)}))
      (too-early? claims)
      (throw (ex-info "JWT not valid yet." {:nbf (:nbf claims)}))

      :else
      claims)))

(defn- mk-verifier
  [signing-alg unsigning-key]
  (case signing-alg
    (:hs256 :hs384 :hs512) (MACVerifier. (k/map->JWK unsigning-key))
    (:rs256 :rs384 :rs512) (RSASSAVerifier. (k/map->JWK unsigning-key))
    (:es256 :es384 :es512) (ECDSAVerifier. (k/map->JWK unsigning-key))))

(defn unsign-jwt
  [{:keys [signing-alg serialized-jwt unsigning-key expected-claims
           curr-time]
    :or {curr-time (time-core/now)}}]
  (let [verifier (mk-verifier signing-alg unsigning-key)
        parsed (SignedJWT/parse serialized-jwt)]
    (if
      (not (.verify parsed verifier))
      :signature-mismatch
      (verify-standard-claims parsed
                              (assoc expected-claims :alg signing-alg)
                              curr-time))))

(defn- mk-encrypter
  [encrypt-alg key]
  (case encrypt-alg
    (:rsa1-5 :rsa-oaep :rsa-oaep-256)
    (RSAEncrypter. (k/map->JWK key))
    (:a128kw :a192kw :a256kw :a128gcmkw :a192gcmkw :a256gcmkw)
    (AESEncrypter. (k/map->JWK key))
    :dir
    (DirectEncrypter. (k/map->JWK key))
    (:ecdh-es :ecdh-es-a128kw :ecdh-es-a192kw :ecdh-es-a256kw)
    (ECDHEncrypter. (k/map->JWK key))
    ;TODO password-based encryption.
    ;;(:pbes2-hs256-a128kw :pbes2-hs384-a192kw :pbes2-hs512-a256kw)
    ;;(PasswordBasedEncrypter. (k/map->JWK key) salt-len num-iters)
    ))

(defn encrypt-jwt
  [{:keys [encrypt-alg encrypt-enc claims encrypt-key] :as config}]
  (let [encrypter (mk-encrypter encrypt-alg encrypt-key)
        claims-set (map->claims-set claims)
        header (u/mk-encrypt-header encrypt-alg encrypt-enc)
        encrypted-jwt (doto (EncryptedJWT. header claims-set)
                            (.encrypt encrypter))]
    (.serialize encrypted-jwt)))

(defn- mk-decrypter
  [encrypt-alg key]
  (case encrypt-alg
    (:rsa1-5 :rsa-oaep :rsa-oaep-256)
    (RSADecrypter. (k/map->JWK key))
    (:a128kw :a192kw :a256kw :a128gcmkw :a192gcmkw :a256gcmkw)
    (AESDecrypter. (k/map->JWK key))
    :dir
    (DirectDecrypter. (k/map->JWK key))
    (:ecdh-es :ecdh-es-a128kw :ecdh-es-a192kw :ecdh-es-a256kw)
    (ECDHDecrypter. (k/map->JWK key))))

(defn decrypt-jwt
  [{:keys [encrypt-alg serialized-jwt decrypt-key expected-claims curr-time]
    :or {curr-time (time-core/now)}}]
  (let [decrypter (mk-decrypter encrypt-alg decrypt-key)
        decrypted-jwt (doto (EncryptedJWT/parse serialized-jwt)
                            (.decrypt decrypter))]
    (verify-standard-claims decrypted-jwt
                            (assoc expected-claims :alg encrypt-alg)
                            curr-time)))

(defn sign-encrypt-nested-jwt
  "Sign and then encrypt a nested JWT"
  [{:keys [signing-alg encrypt-alg encrypt-enc claims signing-key encrypt-key]}]
  (let [signer (mk-signer signing-alg signing-key)
        claims-set (map->claims-set claims)
        sign-header (u/mk-sign-header signing-alg)
        signed (doto (SignedJWT. sign-header claims-set)
                     (.sign signer))
        encrypt-alg-obj (u/mk-encrypt-alg encrypt-alg)
        encrypt-enc-obj (u/mk-encrypt-enc encrypt-enc)
        encrypt-header (-> (com.nimbusds.jose.JWEHeader$Builder.
                            encrypt-alg-obj encrypt-enc-obj)
                           (.contentType "JWT")
                           (.build))
        payload (Payload. signed)
        encrypter (mk-encrypter encrypt-alg encrypt-key)
        encrypted-jwe (doto (JWEObject. encrypt-header payload)
                            (.encrypt encrypter))]
    (.serialize encrypted-jwe)))

(defn decrypt-unsign-nested-jwt
  [{:keys [signing-alg encrypt-alg serialized-jwt unsigning-key decrypt-key
           expected-claims curr-time]
    :or {curr-time (time-core/now)}}]
  (let [decrypter (mk-decrypter encrypt-alg decrypt-key)
        decrypted-jwe (doto (com.nimbusds.jose.JWEObject/parse serialized-jwt)
                            (.decrypt decrypter))
        verifier (mk-verifier signing-alg unsigning-key)
        signed-jwt (.toSignedJWT (.getPayload decrypted-jwe))]
    (if (.verify signed-jwt verifier)
      (verify-standard-claims signed-jwt
                              (assoc expected-claims :alg signing-alg)
                              curr-time)
      (throw (ex-info "Signing verification failed." {})))))<|MERGE_RESOLUTION|>--- conflicted
+++ resolved
@@ -73,7 +73,6 @@
                          (.sign signer))]
     (.serialize signed-jwt)))
 
-<<<<<<< HEAD
 (def encrypt-algs
   {:dir "dir"
    :rsa1-5 "RSA1_5"
@@ -115,8 +114,6 @@
 (def all-algs
   (merge encrypt-algs signing-algs encoding-algs))
 
-=======
->>>>>>> d5449f96
 (defn verify-standard-claims
   "Verify standard claims contained in a JWT. Returns the claims set as a map if
    verified successfully. Returns a symbol indicating an error otherwise."
